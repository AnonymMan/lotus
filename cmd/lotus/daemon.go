// +build !nodaemon

package main

import (
	"context"
	"encoding/hex"
	"encoding/json"
	"fmt"
	"io/ioutil"
	"os"
	"runtime/pprof"
	"strings"

	"github.com/filecoin-project/lotus/chain/types"

	paramfetch "github.com/filecoin-project/go-paramfetch"
	"github.com/filecoin-project/go-sectorbuilder"
	blockstore "github.com/ipfs/go-ipfs-blockstore"
	"github.com/mitchellh/go-homedir"
	"github.com/multiformats/go-multiaddr"
	"go.opencensus.io/stats"
	"go.opencensus.io/stats/view"
	"go.opencensus.io/tag"
	"golang.org/x/xerrors"
	"gopkg.in/urfave/cli.v2"

	"github.com/filecoin-project/lotus/api"
	"github.com/filecoin-project/lotus/build"
	"github.com/filecoin-project/lotus/chain/stmgr"
	"github.com/filecoin-project/lotus/chain/store"
	"github.com/filecoin-project/lotus/chain/vm"
<<<<<<< HEAD
	"github.com/filecoin-project/lotus/lib/peermgr"
=======
	"github.com/filecoin-project/lotus/metrics"
>>>>>>> 8f7f2e77
	"github.com/filecoin-project/lotus/node"
	"github.com/filecoin-project/lotus/node/modules"
	"github.com/filecoin-project/lotus/node/modules/testing"
	"github.com/filecoin-project/lotus/node/repo"
)

const (
	makeGenFlag     = "lotus-make-genesis"
	preTemplateFlag = "genesis-template"
)

// DaemonCmd is the `go-lotus daemon` command
var DaemonCmd = &cli.Command{
	Name:  "daemon",
	Usage: "Start a lotus daemon process",
	Flags: []cli.Flag{
		&cli.StringFlag{
			Name:  "api",
			Value: "1234",
		},
		&cli.StringFlag{
			Name:   makeGenFlag,
			Value:  "",
			Hidden: true,
		},
		&cli.StringFlag{
			Name:   preTemplateFlag,
			Hidden: true,
		},
		&cli.StringFlag{
			Name:   "import-key",
			Usage:  "on first run, import a default key from a given file",
			Hidden: true,
		},
		&cli.StringFlag{
			Name:  "genesis",
			Usage: "genesis file to use for first node run",
		},
		&cli.BoolFlag{
			Name:  "bootstrap",
			Value: true,
		},
		&cli.StringFlag{
			Name:  "import-chain",
			Usage: "on first run, load chain from given file",
		},
		&cli.BoolFlag{
			Name:  "halt-after-import",
			Usage: "halt the process after importing chain from file",
		},
		&cli.StringFlag{
			Name:  "pprof",
			Usage: "specify name of file for writing cpu profile to",
		},
	},
	Action: func(cctx *cli.Context) error {
		if prof := cctx.String("pprof"); prof != "" {
			profile, err := os.Create(prof)
			if err != nil {
				return err
			}

			if err := pprof.StartCPUProfile(profile); err != nil {
				return err
			}
			defer pprof.StopCPUProfile()
		}

		ctx, _ := tag.New(context.Background(), tag.Insert(metrics.Version, build.BuildVersion), tag.Insert(metrics.Commit, build.CurrentCommit))
		{
			dir, err := homedir.Expand(cctx.String("repo"))
			if err != nil {
				log.Warnw("could not expand repo location", "error", err)
			} else {
				log.Infof("lotus repo: %s", dir)
			}
		}

		r, err := repo.NewFS(cctx.String("repo"))
		if err != nil {
			return xerrors.Errorf("opening fs repo: %w", err)
		}

		if err := r.Init(repo.FullNode); err != nil && err != repo.ErrRepoExists {
			return xerrors.Errorf("repo init error: %w", err)
		}

		if err := paramfetch.GetParams(build.ParametersJson(), 0); err != nil {
			return xerrors.Errorf("fetching proof parameters: %w", err)
		}

		genBytes := build.MaybeGenesis()

		if cctx.String("genesis") != "" {
			genBytes, err = ioutil.ReadFile(cctx.String("genesis"))
			if err != nil {
				return xerrors.Errorf("reading genesis: %w", err)
			}
		}

		chainfile := cctx.String("import-chain")
		if chainfile != "" {
			if err := ImportChain(r, chainfile); err != nil {
				return err
			}
			if cctx.Bool("halt-after-import") {
				fmt.Println("Chain import complete, halting as requested...")
				return nil
			}
		}

		genesis := node.Options()
		if len(genBytes) > 0 {
			genesis = node.Override(new(modules.Genesis), modules.LoadGenesis(genBytes))
		}
		if cctx.String(makeGenFlag) != "" {
			if cctx.String(preTemplateFlag) == "" {
				return xerrors.Errorf("must also pass file with genesis template to `--%s`", preTemplateFlag)
			}
			genesis = node.Override(new(modules.Genesis), testing.MakeGenesis(cctx.String(makeGenFlag), cctx.String(preTemplateFlag)))
		}

		var api api.FullNode

		stop, err := node.New(ctx,
			node.FullAPI(&api),

			node.Online(),
			node.Repo(r),

			genesis,

			node.ApplyIf(func(s *node.Settings) bool { return cctx.IsSet("api") },
				node.Override(node.SetApiEndpointKey, func(lr repo.LockedRepo) error {
					apima, err := multiaddr.NewMultiaddr("/ip4/127.0.0.1/tcp/" +
						cctx.String("api"))
					if err != nil {
						return err
					}
					return lr.SetAPIEndpoint(apima)
				})),
			node.ApplyIf(func(s *node.Settings) bool { return !cctx.Bool("bootstrap") },
				node.Unset(node.RunPeerMgrKey),
				node.Unset(new(*peermgr.PeerMgr)),
			),
		)
		if err != nil {
			return xerrors.Errorf("initializing node: %w", err)
		}

<<<<<<< HEAD
		if cctx.String("import-key") != "" {
			if err := importKey(ctx, api, cctx.String("import-key")); err != nil {
				log.Errorf("importing key failed: %+v", err)
			}
		}

		// Add lotus version info to prometheus metrics
		var lotusInfoMetric = promauto.NewGaugeVec(prometheus.GaugeOpts{
			Name: "lotus_info",
			Help: "Lotus version information.",
		}, []string{"version"})
=======
		// Register all metric views
		if err = view.Register(
			metrics.DefaultViews...,
		); err != nil {
			log.Fatalf("Cannot register the view: %v", err)
		}
>>>>>>> 8f7f2e77

		// Set the metric to one so it is published to the exporter
		stats.Record(ctx, metrics.LotusInfo.M(1))

		endpoint, err := r.APIEndpoint()
		if err != nil {
			return xerrors.Errorf("getting api endpoint: %w", err)
		}

		// TODO: properly parse api endpoint (or make it a URL)
		return serveRPC(api, stop, endpoint)
	},
}

func importKey(ctx context.Context, api api.FullNode, f string) error {
	f, err := homedir.Expand(f)
	if err != nil {
		return err
	}

	hexdata, err := ioutil.ReadFile(f)
	if err != nil {
		return err
	}

	data, err := hex.DecodeString(strings.TrimSpace(string(hexdata)))
	if err != nil {
		return err
	}

	var ki types.KeyInfo
	if err := json.Unmarshal(data, &ki); err != nil {
		return err
	}

	addr, err := api.WalletImport(ctx, &ki)
	if err != nil {
		return err
	}

	if err := api.WalletSetDefault(ctx, addr); err != nil {
		return err
	}

	log.Info("successfully imported key for %s", addr)
	return nil
}

func ImportChain(r repo.Repo, fname string) error {
	fi, err := os.Open(fname)
	if err != nil {
		return err
	}

	lr, err := r.Lock(repo.FullNode)
	if err != nil {
		return err
	}
	defer lr.Close()

	ds, err := lr.Datastore("/blocks")
	if err != nil {
		return err
	}

	mds, err := lr.Datastore("/metadata")
	if err != nil {
		return err
	}

	bs := blockstore.NewBlockstore(ds)

	cst := store.NewChainStore(bs, mds, vm.Syscalls(sectorbuilder.ProofVerifier))

	log.Info("importing chain from file...")
	ts, err := cst.Import(fi)
	if err != nil {
		return xerrors.Errorf("importing chain failed: %w", err)
	}

	stm := stmgr.NewStateManager(cst)

	log.Infof("validating imported chain...")
	if err := stm.ValidateChain(context.TODO(), ts); err != nil {
		return xerrors.Errorf("chain validation failed: %w", err)
	}

	log.Info("accepting %s as new head", ts.Cids())
	if err := cst.SetHead(ts); err != nil {
		return err
	}

	return nil
}<|MERGE_RESOLUTION|>--- conflicted
+++ resolved
@@ -30,11 +30,8 @@
 	"github.com/filecoin-project/lotus/chain/stmgr"
 	"github.com/filecoin-project/lotus/chain/store"
 	"github.com/filecoin-project/lotus/chain/vm"
-<<<<<<< HEAD
 	"github.com/filecoin-project/lotus/lib/peermgr"
-=======
 	"github.com/filecoin-project/lotus/metrics"
->>>>>>> 8f7f2e77
 	"github.com/filecoin-project/lotus/node"
 	"github.com/filecoin-project/lotus/node/modules"
 	"github.com/filecoin-project/lotus/node/modules/testing"
@@ -185,26 +182,18 @@
 			return xerrors.Errorf("initializing node: %w", err)
 		}
 
-<<<<<<< HEAD
 		if cctx.String("import-key") != "" {
 			if err := importKey(ctx, api, cctx.String("import-key")); err != nil {
 				log.Errorf("importing key failed: %+v", err)
 			}
 		}
 
-		// Add lotus version info to prometheus metrics
-		var lotusInfoMetric = promauto.NewGaugeVec(prometheus.GaugeOpts{
-			Name: "lotus_info",
-			Help: "Lotus version information.",
-		}, []string{"version"})
-=======
 		// Register all metric views
 		if err = view.Register(
 			metrics.DefaultViews...,
 		); err != nil {
 			log.Fatalf("Cannot register the view: %v", err)
 		}
->>>>>>> 8f7f2e77
 
 		// Set the metric to one so it is published to the exporter
 		stats.Record(ctx, metrics.LotusInfo.M(1))
