package modules

import (
	"github.com/filecoin-project/lotus/node/modules/dtypes"
	"github.com/filecoin-project/lotus/node/modules/helpers"
	"github.com/filecoin-project/lotus/node/repo"
	"github.com/ipfs/go-graphsync"
	graphsyncimpl "github.com/ipfs/go-graphsync/impl"
	gsnet "github.com/ipfs/go-graphsync/network"
	"github.com/ipfs/go-graphsync/storeutil"
	"github.com/libp2p/go-libp2p-core/host"
	"github.com/libp2p/go-libp2p-core/peer"
	"go.uber.org/fx"
)

// Graphsync creates a graphsync instance from the given loader and storer
<<<<<<< HEAD
func Graphsync(mctx helpers.MetricsCtx, lc fx.Lifecycle, clientBs dtypes.ClientBlockstore, chainBs dtypes.ExposedBlockstore, h host.Host) (dtypes.Graphsync, error) {
	graphsyncNetwork := gsnet.NewFromLibp2pHost(h)
	loader := storeutil.LoaderForBlockstore(clientBs)
	storer := storeutil.StorerForBlockstore(clientBs)
	gs := graphsyncimpl.New(helpers.LifecycleCtx(mctx, lc), graphsyncNetwork, loader, storer, graphsyncimpl.RejectAllRequestsByDefault())
	chainLoader := storeutil.LoaderForBlockstore(chainBs)
	chainStorer := storeutil.StorerForBlockstore(chainBs)
	err := gs.RegisterPersistenceOption("chainstore", chainLoader, chainStorer)
	if err != nil {
		return nil, err
	}
	gs.RegisterIncomingRequestHook(func(p peer.ID, requestData graphsync.RequestData, hookActions graphsync.IncomingRequestHookActions) {
		_, has := requestData.Extension("chainsync")
		if has {
			// TODO: we should confirm the selector is a reasonable one before we validate
			// TODO: this code will get more complicated and should probably not live here eventually
			hookActions.ValidateRequest()
			hookActions.UsePersistenceOption("chainstore")
		}
	})
	gs.RegisterOutgoingRequestHook(func(p peer.ID, requestData graphsync.RequestData, hookActions graphsync.OutgoingRequestHookActions) {
		_, has := requestData.Extension("chainsync")
		if has {
			hookActions.UsePersistenceOption("chainstore")
=======
func Graphsync(parallelTransfers uint64) func(mctx helpers.MetricsCtx, lc fx.Lifecycle, r repo.LockedRepo, clientBs dtypes.ClientBlockstore, chainBs dtypes.ChainBlockstore, h host.Host) (dtypes.Graphsync, error) {
	return func(mctx helpers.MetricsCtx, lc fx.Lifecycle, r repo.LockedRepo, clientBs dtypes.ClientBlockstore, chainBs dtypes.ChainBlockstore, h host.Host) (dtypes.Graphsync, error) {
		graphsyncNetwork := gsnet.NewFromLibp2pHost(h)
		loader := storeutil.LoaderForBlockstore(clientBs)
		storer := storeutil.StorerForBlockstore(clientBs)

		gs := graphsyncimpl.New(helpers.LifecycleCtx(mctx, lc), graphsyncNetwork, loader, storer, graphsyncimpl.RejectAllRequestsByDefault(), graphsyncimpl.MaxInProgressRequests(parallelTransfers))
		chainLoader := storeutil.LoaderForBlockstore(chainBs)
		chainStorer := storeutil.StorerForBlockstore(chainBs)
		err := gs.RegisterPersistenceOption("chainstore", chainLoader, chainStorer)
		if err != nil {
			return nil, err
>>>>>>> fc592941
		}
		gs.RegisterIncomingRequestHook(func(p peer.ID, requestData graphsync.RequestData, hookActions graphsync.IncomingRequestHookActions) {
			_, has := requestData.Extension("chainsync")
			if has {
				// TODO: we should confirm the selector is a reasonable one before we validate
				// TODO: this code will get more complicated and should probably not live here eventually
				hookActions.ValidateRequest()
				hookActions.UsePersistenceOption("chainstore")
			}
		})
		gs.RegisterOutgoingRequestHook(func(p peer.ID, requestData graphsync.RequestData, hookActions graphsync.OutgoingRequestHookActions) {
			_, has := requestData.Extension("chainsync")
			if has {
				hookActions.UsePersistenceOption("chainstore")
			}
		})
		return gs, nil
	}
}<|MERGE_RESOLUTION|>--- conflicted
+++ resolved
@@ -14,34 +14,8 @@
 )
 
 // Graphsync creates a graphsync instance from the given loader and storer
-<<<<<<< HEAD
-func Graphsync(mctx helpers.MetricsCtx, lc fx.Lifecycle, clientBs dtypes.ClientBlockstore, chainBs dtypes.ExposedBlockstore, h host.Host) (dtypes.Graphsync, error) {
-	graphsyncNetwork := gsnet.NewFromLibp2pHost(h)
-	loader := storeutil.LoaderForBlockstore(clientBs)
-	storer := storeutil.StorerForBlockstore(clientBs)
-	gs := graphsyncimpl.New(helpers.LifecycleCtx(mctx, lc), graphsyncNetwork, loader, storer, graphsyncimpl.RejectAllRequestsByDefault())
-	chainLoader := storeutil.LoaderForBlockstore(chainBs)
-	chainStorer := storeutil.StorerForBlockstore(chainBs)
-	err := gs.RegisterPersistenceOption("chainstore", chainLoader, chainStorer)
-	if err != nil {
-		return nil, err
-	}
-	gs.RegisterIncomingRequestHook(func(p peer.ID, requestData graphsync.RequestData, hookActions graphsync.IncomingRequestHookActions) {
-		_, has := requestData.Extension("chainsync")
-		if has {
-			// TODO: we should confirm the selector is a reasonable one before we validate
-			// TODO: this code will get more complicated and should probably not live here eventually
-			hookActions.ValidateRequest()
-			hookActions.UsePersistenceOption("chainstore")
-		}
-	})
-	gs.RegisterOutgoingRequestHook(func(p peer.ID, requestData graphsync.RequestData, hookActions graphsync.OutgoingRequestHookActions) {
-		_, has := requestData.Extension("chainsync")
-		if has {
-			hookActions.UsePersistenceOption("chainstore")
-=======
-func Graphsync(parallelTransfers uint64) func(mctx helpers.MetricsCtx, lc fx.Lifecycle, r repo.LockedRepo, clientBs dtypes.ClientBlockstore, chainBs dtypes.ChainBlockstore, h host.Host) (dtypes.Graphsync, error) {
-	return func(mctx helpers.MetricsCtx, lc fx.Lifecycle, r repo.LockedRepo, clientBs dtypes.ClientBlockstore, chainBs dtypes.ChainBlockstore, h host.Host) (dtypes.Graphsync, error) {
+func Graphsync(parallelTransfers uint64) func(mctx helpers.MetricsCtx, lc fx.Lifecycle, r repo.LockedRepo, clientBs dtypes.ClientBlockstore, chainBs dtypes.ExposedBlockstore, h host.Host) (dtypes.Graphsync, error) {
+	return func(mctx helpers.MetricsCtx, lc fx.Lifecycle, r repo.LockedRepo, clientBs dtypes.ClientBlockstore, chainBs dtypes.ExposedBlockstore, h host.Host) (dtypes.Graphsync, error) {
 		graphsyncNetwork := gsnet.NewFromLibp2pHost(h)
 		loader := storeutil.LoaderForBlockstore(clientBs)
 		storer := storeutil.StorerForBlockstore(clientBs)
@@ -52,7 +26,6 @@
 		err := gs.RegisterPersistenceOption("chainstore", chainLoader, chainStorer)
 		if err != nil {
 			return nil, err
->>>>>>> fc592941
 		}
 		gs.RegisterIncomingRequestHook(func(p peer.ID, requestData graphsync.RequestData, hookActions graphsync.IncomingRequestHookActions) {
 			_, has := requestData.Extension("chainsync")
